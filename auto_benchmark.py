--- conflicted
+++ resolved
@@ -12,11 +12,8 @@
 from llm_benchmark.benchmark import tools as benchmark_tools
 from llm_benchmark.profiler import tools as profiler_tools
 from llm_benchmark.hardware import tools as hardware_tools
-<<<<<<< HEAD
 from llm_benchmark.hardware import monitor as hw_monitor
-=======
 from llm_benchmark.engine import tools as engine_tools
->>>>>>> 2619e779
 
 
 def create_config(args):
@@ -92,12 +89,8 @@
 
     return configs
 
-def run_benchmark(args, engine_config=None):
-
-<<<<<<< HEAD
-async def main(args):
-=======
->>>>>>> 2619e779
+async def run_benchmark(args, engine_config=None):
+
     base_url = f"http://localhost:{args.port}/v1"
     
     if args.engine_config_id:
@@ -116,17 +109,11 @@
         )
     else:
         container_id = None
-<<<<<<< HEAD
-
-    os.makedirs(os.environ["PROFILER_RESULT_DIR"], exist_ok=True)
-
-    log_metrics_task = None
-=======
     
     if args.engine_config_id or container_id:
         engine_tools.create_engine_summary(args.engine, engine_config_id, args.model)
     
->>>>>>> 2619e779
+    log_metrics_task = None
     results = []
     try:
         configs = create_config(args)
@@ -150,13 +137,9 @@
                 os.environ["PROFILER_RESULT_DIR"],
                 run_id,
             )
-<<<<<<< HEAD
-
-=======
             
             result["engine"] = args.engine
             result["engine_config_id"] = args.engine_config_id
->>>>>>> 2619e779
             result["run_id"] = run_id
             result["input_tokens"] = config["input_tokens"]
             result["output_tokens"] = config["output_tokens"]
@@ -170,16 +153,13 @@
     finally:
         if container_id:
             single_node_controller.remove_container(container_id)
-<<<<<<< HEAD
         if log_metrics_task is not None:
             log_metrics_task.cancel()
-=======
->>>>>>> 2619e779
 
     benchmark_tools.create_summary(results, os.environ["PROFILER_RESULT_DIR"])
 
     
-def main(args):
+async def main(args):
 
     os.makedirs(os.environ["PROFILER_RESULT_DIR"], exist_ok=True)
 
@@ -191,7 +171,7 @@
     
     if args.run_benchmark:
         for engine_config in engine_configs:
-            run_benchmark(args, engine_config)
+            await run_benchmark(args, engine_config)
             break
 
     if args.profile_collectives:
@@ -293,4 +273,4 @@
     )
     args = args.parse_args()
 
-    asyncio.run(main(args))+    asyncio.run(run_benchmark(args))