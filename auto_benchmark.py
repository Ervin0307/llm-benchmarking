import os
import argparse
import yaml
import threading
import itertools

from tqdm import tqdm
import uuid

from llm_benchmark.controller import single_node as single_node_controller
from llm_benchmark.benchmark import tools as benchmark_tools
from llm_benchmark.profiler import tools as profiler_tools
from llm_benchmark.hardware import tools as hardware_tools
from llm_benchmark.hardware import monitor as hw_monitor
from llm_benchmark.engine import tools as engine_tools


def create_config(args):
    configs = []
    input_tokens = [int(x) for x in args.input_tokens.split(",")]
    output_tokens = [int(x) for x in args.output_tokens.split(",")]
    concurrencies = [int(x) for x in args.concurrency.split(",")]

    for input_token in input_tokens:
        if input_token < 20:
            print("Skipping input token: ", input_token, " because it is less than 20")
            continue
        for output_token in output_tokens:
            for concurrency in concurrencies:
                config = {
                    "input_tokens": input_token,
                    "output_tokens": output_token,
                    "concurrency": concurrency,
                }
                configs.append(config)
    return configs


# Function to process and create combinations
def generate_combinations(config_section):
    fixed_params = {}
    array_params = {}

    for key, value in config_section.items():
        if isinstance(value, list):
            array_params[key] = value
        else:
            fixed_params[key] = value

    # Generate all possible combinations for array parameters
    if array_params:
        keys, values = zip(*array_params.items())
        combinations = list(itertools.product(*values))
    else:
        combinations = [()]  # No combinations to generate

    return fixed_params, array_params, combinations, keys if array_params else []


def create_engine_config(engine_config_file):
    with open(engine_config_file, "r") as f:
        engine_config = yaml.safe_load(f)

    # Separate the fixed parameters and the parameters with arrays
    # Process the 'args' section
    fixed_args, array_args, arg_combinations, arg_keys = generate_combinations(
        engine_config["args"]
    )

    # Process the 'envs' section
    fixed_envs, array_envs, env_combinations, env_keys = generate_combinations(
        engine_config["envs"]
    )

    # Create a list of configuration dictionaries with all combinations
    configs = []
    for arg_comb in arg_combinations:
        for env_comb in env_combinations:
            # Create new config dict for each combination
            new_config = {
                "args": fixed_args.copy(),  # Copy fixed args
                "envs": fixed_envs.copy(),  # Copy fixed envs
            }
            # Update with current combination of 'args'
            if arg_comb:
                new_config["args"].update(dict(zip(arg_keys, arg_comb)))

            # Update with current combination of 'envs'
            if env_comb:
                new_config["envs"].update(dict(zip(env_keys, env_comb)))

            # Append the complete config to the list
            configs.append(new_config)

    return configs


def run_benchmark(args, engine_config=None):
    base_url = f"http://localhost:{args.port}/v1"

    if args.engine_config_id:
        engine_config_id = args.engine_config_id
    else:
        engine_config_id = str(uuid.uuid4())[:8]

    if args.docker_image:
        container_id = single_node_controller.deploy_model(
            args.docker_image,
            engine_config["envs"] if engine_config else [],
            os.environ["PROFILER_RESULT_DIR"],
            engine_config["args"] if engine_config else [],
            engine_config_id,
            args.port,
        )
    else:
        container_id = None

    if args.engine_config_id or container_id:
        engine_tools.create_engine_summary(args.engine, engine_config_id, args.model)

    log_metrics_task = None
    stop_event = None
    results = []
    try:
        configs = create_config(args)
        for config in tqdm(configs, desc="Running benchmarks"):
            print(config)
            run_id = str(uuid.uuid4())[:8]

            stop_event = threading.Event()
            log_metrics_task = threading.Thread(
                target=hw_monitor.log_system_metrics,
                kwargs={
                    "output_dir": os.path.join(
                        os.environ["PROFILER_RESULT_DIR"], args.model.replace("/", "--")
                    ),
                    "pid": single_node_controller.get_container_pid(container_id)
                    if container_id is not None
                    else None,
                    "interval": 3,
                    "stop_event": stop_event,
                    "metadata": {
                        "run_id": run_id,
                        "engine_config_id": engine_config_id,
                    },
                },
            )
            log_metrics_task.start()

            result = benchmark_tools.run_benchmark(
                args.model,
                base_url,
                config["input_tokens"],
                config["output_tokens"],
                config["concurrency"],
                args.benchmark_script,
                os.environ["PROFILER_RESULT_DIR"],
                run_id,
            )

            result["engine"] = args.engine
            result["engine_config_id"] = args.engine_config_id
            result["run_id"] = run_id
            result["input_tokens"] = config["input_tokens"]
            result["output_tokens"] = config["output_tokens"]
            result["concurrency"] = config["concurrency"]

            results.append(result)
<<<<<<< HEAD
            log_metrics_task.cancel()
            benchmark_tools.create_summary([result], os.environ["PROFILER_RESULT_DIR"])
=======
            
            stop_event.set()
            log_metrics_task.join()
            log_metrics_task = None
            stop_event = None
            
            print(result)
>>>>>>> a2bf576d
    except Exception as e:
        print(f"Error during benchmark: {e}")
    finally:
        if container_id:
            single_node_controller.remove_container(container_id)
        if log_metrics_task is not None and stop_event is not None:
            stop_event.set()
            log_metrics_task.join()

<<<<<<< HEAD
    
async def main(args):
=======
    benchmark_tools.create_summary(results, os.environ["PROFILER_RESULT_DIR"])

>>>>>>> a2bf576d

def main(args):
    os.makedirs(os.environ["PROFILER_RESULT_DIR"], exist_ok=True)

    if args.engine_config_file:
        engine_configs = create_engine_config(args.engine_config_file)
    else:
        engine_configs = [
            None
        ]  # Assuming a default or empty config if file is not provided

    if args.run_benchmark:
        for engine_config in tqdm(engine_configs, desc="Running engine configs"):
            run_benchmark(args, engine_config)
            break

    if args.profile_collectives:
        profiler_tools.profile_collectives(
            max_collective_size=512 * 1024,
            output_dir=os.environ["PROFILER_RESULT_DIR"],
        )

    if args.profile_hardware:
        hardware_tools.get_hardware_info(output_dir=os.environ["PROFILER_RESULT_DIR"])


if __name__ == "__main__":
    """
    python benchmark/auto_benchmark.py --model <model> --docker-image <docker-image> --port <port> --input-tokens <input-tokens> --output-tokens <output-tokens> --concurrency <concurrency>
    """
    args = argparse.ArgumentParser(
        description="Run a token throughput and latency benchmark."
    )

    args.add_argument(
        "--model", type=str, required=True, help="The model to use for this load test."
    )
    args.add_argument(
        "--docker-image",
        type=str,
        default=None,
        help="The engine image to be used for the testing.",
    )
    args.add_argument(
        "--engine",
        type=str,
        default="vllm",
        choices=["vllm", "sglang"],
        help="The engine to be used for the testing.",
    )
    args.add_argument(
        "--engine-config-file",
        type=str,
        default=None,
        help="The engine config file to be used for the testing.",
    )
    args.add_argument(
        "--engine-config-id",
        type=str,
        default=None,
        help="The engine config id to be used for the testing.",
    )
    args.add_argument(
        "--port",
        type=str,
        default="8000",
        help="The port where the engine will be running",
    )
    args.add_argument(
        "--run-benchmark",
        action="store_true",
        help="Whether to run the benchmark.",
    )
    args.add_argument(
        "--input-tokens",
        type=str,
        default="128,256,512,1024",
        help="List of different input token combinations",
    )
    args.add_argument(
        "--output-tokens",
        type=str,
        default="128,256,512,1024",
        help="List of different output token combinations",
    )
    args.add_argument(
        "--concurrency",
        type=str,
        default="1,10,20,30,50,100",
        help="List of concurrency for the benchmark",
    )
    args.add_argument(
        "--benchmark-script",
        type=str,
        default="llmperf",
        help="The benchmark script to be used for the testing.",
    )

    args.add_argument(
        "--profile-collectives",
        action="store_true",
        help="Whether to profile the collectives.",
    )
    args.add_argument(
        "--cpu-only",
        action="store_true",
        help="Whether to profile only on cpu.",
    )
    args.add_argument(
        "--profile-hardware",
        action="store_true",
        help="Whether to profile the hardware.",
    )
    args = args.parse_args()

    main(args)<|MERGE_RESOLUTION|>--- conflicted
+++ resolved
@@ -166,18 +166,16 @@
             result["concurrency"] = config["concurrency"]
 
             results.append(result)
-<<<<<<< HEAD
             log_metrics_task.cancel()
-            benchmark_tools.create_summary([result], os.environ["PROFILER_RESULT_DIR"])
-=======
+            
             
             stop_event.set()
             log_metrics_task.join()
             log_metrics_task = None
             stop_event = None
             
+            benchmark_tools.create_summary([result], os.environ["PROFILER_RESULT_DIR"])
             print(result)
->>>>>>> a2bf576d
     except Exception as e:
         print(f"Error during benchmark: {e}")
     finally:
@@ -187,13 +185,6 @@
             stop_event.set()
             log_metrics_task.join()
 
-<<<<<<< HEAD
-    
-async def main(args):
-=======
-    benchmark_tools.create_summary(results, os.environ["PROFILER_RESULT_DIR"])
-
->>>>>>> a2bf576d
 
 def main(args):
     os.makedirs(os.environ["PROFILER_RESULT_DIR"], exist_ok=True)
